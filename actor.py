--- conflicted
+++ resolved
@@ -29,12 +29,7 @@
                  loop = None) -> None:
         self.name = name
         self.queue = asyncio.Queue(queue_size)
-<<<<<<< HEAD
-        self.loop = asyncio.get_event_loop()
-
-=======
         self.loop = loop or asyncio.get_event_loop()
->>>>>>> 5c09b4e8
         self._actions = {}
         self._daemons = {}
 
