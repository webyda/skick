--- conflicted
+++ resolved
@@ -30,18 +30,12 @@
         a = factory.create()
         b = factory.create()
         
-<<<<<<< HEAD
-        a = await a
-        b = await b
-        
-        for (a,b) in zip(a,b):
-=======
+
         a = await a.future
         b = await b.future
         
         for (a,b) in zip(a,b):
             print(id(a),id(b))
->>>>>>> da942bf3
             assert a is b
             
     loop.run_until_complete(test())
